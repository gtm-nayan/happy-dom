--- conflicted
+++ resolved
@@ -104,12 +104,9 @@
 import DOMRect from './nodes/element/DOMRect';
 import { URLSearchParams } from 'url';
 import Selection from './selection/Selection';
-<<<<<<< HEAD
 import Range from './range/Range';
-=======
 import HTMLDialogElement from './nodes/html-dialog-element/HTMLDialogElement';
 import IHTMLDialogElement from './nodes/html-dialog-element/IHTMLDialogElement';
->>>>>>> cbe5b7a3
 
 export {
 	GlobalWindow,
@@ -218,10 +215,7 @@
 	DOMRect,
 	URLSearchParams,
 	Selection,
-<<<<<<< HEAD
-	Range
-=======
+	Range,
 	HTMLDialogElement,
 	IHTMLDialogElement
->>>>>>> cbe5b7a3
 };