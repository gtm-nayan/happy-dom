import CustomElementRegistry from '../custom-element/CustomElementRegistry';
import Document from '../nodes/document/Document';
import HTMLDocument from '../nodes/html-document/HTMLDocument';
import XMLDocument from '../nodes/xml-document/XMLDocument';
import SVGDocument from '../nodes/svg-document/SVGDocument';
import Node from '../nodes/node/Node';
import NodeFilter from '../tree-walker/NodeFilter';
import Text from '../nodes/text/Text';
import Comment from '../nodes/comment/Comment';
import ShadowRoot from '../nodes/shadow-root/ShadowRoot';
import Element from '../nodes/element/Element';
import HTMLTemplateElement from '../nodes/html-template-element/HTMLTemplateElement';
import HTMLFormElement from '../nodes/html-form-element/HTMLFormElement';
import HTMLElement from '../nodes/html-element/HTMLElement';
import HTMLUnknownElement from '../nodes/html-unknown-element/HTMLUnknownElement';
import HTMLInputElement from '../nodes/html-input-element/HTMLInputElement';
import HTMLTextAreaElement from '../nodes/html-text-area-element/HTMLTextAreaElement';
import HTMLLinkElement from '../nodes/html-link-element/HTMLLinkElement';
import HTMLStyleElement from '../nodes/html-style-element/HTMLStyleElement';
import HTMLSlotElement from '../nodes/html-slot-element/HTMLSlotElement';
import HTMLLabelElement from '../nodes/html-label-element/HTMLLabelElement';
import HTMLMetaElement from '../nodes/html-meta-element/HTMLMetaElement';
import HTMLBaseElement from '../nodes/html-base-element/HTMLBaseElement';
import HTMLDialogElement from '../nodes/html-dialog-element/HTMLDialogElement';
import SVGSVGElement from '../nodes/svg-element/SVGSVGElement';
import SVGElement from '../nodes/svg-element/SVGElement';
import HTMLScriptElement from '../nodes/html-script-element/HTMLScriptElement';
import HTMLImageElement from '../nodes/html-image-element/HTMLImageElement';
import { default as ImageImplementation } from '../nodes/html-image-element/Image';
import DocumentFragment from '../nodes/document-fragment/DocumentFragment';
import CharacterData from '../nodes/character-data/CharacterData';
import TreeWalker from '../tree-walker/TreeWalker';
import Event from '../event/Event';
import CustomEvent from '../event/events/CustomEvent';
import AnimationEvent from '../event/events/AnimationEvent';
import KeyboardEvent from '../event/events/KeyboardEvent';
import ProgressEvent from '../event/events/ProgressEvent';
import EventTarget from '../event/EventTarget';
import URL from '../location/URL';
import Location from '../location/Location';
import NonImplementedEventTypes from '../event/NonImplementedEventTypes';
import MutationObserver from '../mutation-observer/MutationObserver';
import NonImplemenetedElementClasses from '../config/NonImplemenetedElementClasses';
import { default as DOMParserImplementation } from '../dom-parser/DOMParser';
import XMLSerializer from '../xml-serializer/XMLSerializer';
import ResizeObserver from '../resize-observer/ResizeObserver';
import Blob from '../file/Blob';
import File from '../file/File';
import DOMException from '../exception/DOMException';
import { default as FileReaderImplementation } from '../file/FileReader';
import History from '../history/History';
import CSSStyleSheet from '../css/CSSStyleSheet';
import CSSStyleDeclaration from '../css/CSSStyleDeclaration';
import CSS from '../css/CSS';
import CSSUnitValue from '../css/CSSUnitValue';
import MouseEvent from '../event/events/MouseEvent';
import PointerEvent from '../event/events/PointerEvent';
import FocusEvent from '../event/events/FocusEvent';
import WheelEvent from '../event/events/WheelEvent';
import DataTransfer from '../event/DataTransfer';
import DataTransferItem from '../event/DataTransferItem';
import DataTransferItemList from '../event/DataTransferItemList';
import InputEvent from '../event/events/InputEvent';
import UIEvent from '../event/UIEvent';
import ErrorEvent from '../event/events/ErrorEvent';
import StorageEvent from '../event/events/StorageEvent';
import Screen from '../screen/Screen';
import AsyncTaskManager from '../async-task-manager/AsyncTaskManager';
import IResponse from '../fetch/IResponse';
import IResponseInit from '../fetch/IResponseInit';
import IRequest from '../fetch/IRequest';
import IRequestInit from '../fetch/IRequestInit';
import IHeaders from '../fetch/IHeaders';
import IHeadersInit from '../fetch/IHeadersInit';
import Headers from '../fetch/Headers';
import { default as RequestImplementation } from '../fetch/Request';
import { default as ResponseImplementation } from '../fetch/Response';
import Storage from '../storage/Storage';
import IWindow from './IWindow';
import HTMLCollection from '../nodes/element/HTMLCollection';
import NodeList from '../nodes/node/NodeList';
import MediaQueryList from '../match-media/MediaQueryList';
import Selection from '../selection/Selection';
import Navigator from '../navigator/Navigator';
import MimeType from '../navigator/MimeType';
import MimeTypeArray from '../navigator/MimeTypeArray';
import Plugin from '../navigator/Plugin';
import PluginArray from '../navigator/PluginArray';
import { URLSearchParams } from 'url';
import FetchHandler from '../fetch/FetchHandler';
import { default as RangeImplementation } from '../range/Range';
import DOMRect from '../nodes/element/DOMRect';
import VMGlobalPropertyScript from './VMGlobalPropertyScript';
import * as PerfHooks from 'perf_hooks';
import VM from 'vm';
import { Buffer } from 'buffer';
<<<<<<< HEAD
import { atob, btoa } from './WindowBase64';
import XMLHttpRequest from '../xml-http-request/XMLHttpRequest';
import XMLHttpRequestUpload from '../xml-http-request/XMLHttpRequestUpload';
import { XMLHttpRequestEventTarget } from '../xml-http-request/XMLHttpRequestEventTarget';
=======
import Base64 from '../base64/Base64';
import IDocument from '../nodes/document/IDocument';

const ORIGINAL_SET_TIMEOUT = setTimeout;
const ORIGINAL_CLEAR_TIMEOUT = clearTimeout;
const ORIGINAL_SET_INTERVAL = setInterval;
const ORIGINAL_CLEAR_INTERVAL = clearInterval;
>>>>>>> 117595ed

/**
 * Browser window.
 *
 * Reference:
 * https://developer.mozilla.org/en-US/docs/Web/API/Window.
 */
export default class Window extends EventTarget implements IWindow {
	// The Happy DOM property
	public readonly happyDOM = {
		whenAsyncComplete: async (): Promise<void> => {
			return await this.happyDOM.asyncTaskManager.whenComplete();
		},
		cancelAsync: (): void => {
			this.happyDOM.asyncTaskManager.cancelAll();
		},
		asyncTaskManager: new AsyncTaskManager()
	};

	// Global classes
	public readonly Node = Node;
	public readonly HTMLElement = HTMLElement;
	public readonly HTMLUnknownElement = HTMLUnknownElement;
	public readonly HTMLTemplateElement = HTMLTemplateElement;
	public readonly HTMLFormElement = HTMLFormElement;
	public readonly HTMLInputElement = HTMLInputElement;
	public readonly HTMLTextAreaElement = HTMLTextAreaElement;
	public readonly HTMLImageElement = HTMLImageElement;
	public readonly HTMLScriptElement = HTMLScriptElement;
	public readonly HTMLLinkElement = HTMLLinkElement;
	public readonly HTMLStyleElement = HTMLStyleElement;
	public readonly HTMLLabelElement = HTMLLabelElement;
	public readonly HTMLSlotElement = HTMLSlotElement;
	public readonly HTMLMetaElement = HTMLMetaElement;
	public readonly HTMLBaseElement = HTMLBaseElement;
	public readonly HTMLDialogElement = HTMLDialogElement;
	public readonly SVGSVGElement = SVGSVGElement;
	public readonly SVGElement = SVGElement;
	public readonly Text = Text;
	public readonly Comment = Comment;
	public readonly ShadowRoot = ShadowRoot;
	public readonly Element = Element;
	public readonly DocumentFragment = DocumentFragment;
	public readonly CharacterData = CharacterData;
	public readonly NodeFilter = NodeFilter;
	public readonly TreeWalker = TreeWalker;
	public readonly MutationObserver = MutationObserver;
	public readonly Document = Document;
	public readonly HTMLDocument = HTMLDocument;
	public readonly XMLDocument = XMLDocument;
	public readonly SVGDocument = SVGDocument;
	public readonly Event = Event;
	public readonly UIEvent = UIEvent;
	public readonly CustomEvent = CustomEvent;
	public readonly AnimationEvent = AnimationEvent;
	public readonly KeyboardEvent = KeyboardEvent;
	public readonly MouseEvent = MouseEvent;
	public readonly PointerEvent = PointerEvent;
	public readonly FocusEvent = FocusEvent;
	public readonly WheelEvent = WheelEvent;
	public readonly InputEvent = InputEvent;
	public readonly ErrorEvent = ErrorEvent;
	public readonly StorageEvent = StorageEvent;
	public readonly ProgressEvent = ProgressEvent;
	public readonly EventTarget = EventTarget;
	public readonly DataTransfer = DataTransfer;
	public readonly DataTransferItem = DataTransferItem;
	public readonly DataTransferItemList = DataTransferItemList;
	public readonly URL = URL;
	public readonly Location = Location;
	public readonly CustomElementRegistry = CustomElementRegistry;
	public readonly Window = <typeof Window>this.constructor;
	public readonly XMLSerializer = XMLSerializer;
	public readonly ResizeObserver = ResizeObserver;
	public readonly CSSStyleSheet = CSSStyleSheet;
	public readonly Blob = Blob;
	public readonly File = File;
	public readonly DOMException = DOMException;
	public readonly History = History;
	public readonly Screen = Screen;
	public readonly Storage = Storage;
	public readonly URLSearchParams = URLSearchParams;
	public readonly HTMLCollection = HTMLCollection;
	public readonly NodeList = NodeList;
	public readonly MediaQueryList = MediaQueryList;
	public readonly CSSUnitValue = CSSUnitValue;
	public readonly Selection = Selection;
	public readonly Navigator = Navigator;
	public readonly MimeType = MimeType;
	public readonly MimeTypeArray = MimeTypeArray;
	public readonly Plugin = Plugin;
	public readonly PluginArray = PluginArray;
	public readonly Headers: { new (init?: IHeadersInit): IHeaders } = Headers;
	public readonly DOMRect: typeof DOMRect;
	public readonly Request: {
		new (input: string | { href: string } | IRequest, init?: IRequestInit): IRequest;
	};
	public readonly Response: {
		new (body?: NodeJS.ReadableStream | null, init?: IResponseInit): IResponse;
	};
	public readonly DOMParser;
	public readonly Range;
	public readonly FileReader;
	public readonly Image;

	// XMLHttpRequest
	public XMLHttpRequest = XMLHttpRequest;
	public XMLHttpRequestUpload = XMLHttpRequestUpload;
	public XMLHttpRequestEventTarget = XMLHttpRequestEventTarget;

	// Events
	public onload: (event: Event) => void = null;
	public onerror: (event: ErrorEvent) => void = null;

	// Public Properties
	public readonly document: Document;
	public readonly customElements: CustomElementRegistry = new CustomElementRegistry();
	public readonly location = new Location();
	public readonly history = new History();
	public readonly navigator = new Navigator();
	public readonly console = console;
	public readonly self = this;
	public readonly top = this;
	public readonly parent = this;
	public readonly window = this;
	public readonly globalThis = this;
	public readonly screen = new Screen();
	public readonly innerWidth = 1024;
	public readonly innerHeight = 768;
	public readonly devicePixelRatio = 1;
	public readonly sessionStorage = new Storage();
	public readonly localStorage = new Storage();
	public readonly performance = PerfHooks.performance;

	// Node.js Globals
	public ArrayBuffer;
	public Boolean;
	public Buffer = Buffer;
	public DataView;
	public Date;
	public Error;
	public EvalError;
	public Float32Array;
	public Float64Array;
	public GLOBAL;
	public Infinity;
	public Int16Array;
	public Int32Array;
	public Int8Array;
	public Intl;
	public JSON;
	public Map;
	public Math;
	public NaN;
	public Number;
	public Promise;
	public RangeError;
	public ReferenceError;
	public RegExp;
	public Reflect;
	public Set;
	public Symbol;
	public SyntaxError;
	public String;
	public TypeError;
	public URIError;
	public Uint16Array;
	public Uint32Array;
	public Uint8Array;
	public Uint8ClampedArray;
	public WeakMap;
	public WeakSet;
	public clearImmediate;
	public decodeURI;
	public decodeURIComponent;
	public encodeURI;
	public encodeURIComponent;
	public escape;
	public global;
	public isFinite;
	public isNaN;
	public parseFloat;
	public parseInt;
	public process;
	public root;
	public setImmediate;
	public queueMicrotask;
	public undefined;
	public unescape;
	public gc;
	public v8debug;
	public AbortController;
	public AbortSignal;
	public Array;
	public Object;
	public Function;

	// Private properties
	private _setTimeout;
	private _clearTimeout;
	private _setInterval;
	private _clearInterval;

	/**
	 * Constructor.
	 */
	constructor() {
		super();

<<<<<<< HEAD
		this.document = new HTMLDocument();
		this.document.defaultView = this;
		this.document._readyStateManager.whenComplete().then(() => {
			this.dispatchEvent(new Event('load'));
		});

		XMLHttpRequest._defaultView = this;
		DOMParser._ownerDocument = this.document;
		FileReader._ownerDocument = this.document;
		Image.ownerDocument = this.document;
		Request._ownerDocument = this.document;
		Response._ownerDocument = this.document;
=======
		this._setTimeout = ORIGINAL_SET_TIMEOUT;
		this._clearTimeout = ORIGINAL_CLEAR_TIMEOUT;
		this._setInterval = ORIGINAL_SET_INTERVAL;
		this._clearInterval = ORIGINAL_CLEAR_INTERVAL;
>>>>>>> 117595ed

		// Non-implemented event types
		for (const eventType of NonImplementedEventTypes) {
			if (!this[eventType]) {
				this[eventType] = Event;
			}
		}

		// Non implemented element classes
		for (const className of NonImplemenetedElementClasses) {
			if (!this[className]) {
				this[className] = HTMLElement;
			}
		}

		// Binds all methods to "this", so that it will use the correct context when called globally.
		for (const key of Object.getOwnPropertyNames(Window.prototype).concat(
			Object.getOwnPropertyNames(EventTarget.prototype)
		)) {
			if (
				key !== 'constructor' &&
				key[0] !== '_' &&
				key[0] === key[0].toLowerCase() &&
				typeof this[key] === 'function'
			) {
				this[key] = this[key].bind(this);
			}
		}

		HTMLDocument._defaultView = this;

		const document = new HTMLDocument();

		this.document = document;

		// We need to set the correct owner document when the class is constructed.
		// To achieve this we will extend the original implementation with a class that sets the owner document.

		ResponseImplementation._ownerDocument = document;
		RequestImplementation._ownerDocument = document;
		ImageImplementation._ownerDocument = document;
		FileReaderImplementation._ownerDocument = document;
		DOMParserImplementation._ownerDocument = document;
		RangeImplementation._ownerDocument = document;

		/* eslint-disable jsdoc/require-jsdoc */
		class Response extends ResponseImplementation {
			public static _ownerDocument: IDocument = document;
		}
		class Request extends RequestImplementation {
			public static _ownerDocument: IDocument = document;
		}
		class Image extends ImageImplementation {
			public static _ownerDocument: IDocument = document;
		}
		class FileReader extends FileReaderImplementation {
			public static _ownerDocument: IDocument = document;
		}
		class DOMParser extends DOMParserImplementation {
			public static _ownerDocument: IDocument = document;
		}
		class Range extends RangeImplementation {
			public static _ownerDocument: IDocument = document;
		}

		/* eslint-enable jsdoc/require-jsdoc */

		this.Response = Response;
		this.Request = Request;
		this.Image = Image;
		this.FileReader = FileReader;
		this.DOMParser = DOMParser;
		this.Range = Range;

		this._setupVMContext();

		this.document._onWindowReady();
	}

	/**
	 * The CSS interface holds useful CSS-related methods.
	 *
	 * @returns CSS interface.
	 */
	public get CSS(): CSS {
		return new CSS();
	}

	/**
	 * Evaluates code.
	 *
	 * @override
	 * @param code Code.
	 * @returns Result.
	 */
	public eval(code: string): unknown {
		if (VM.isContext(this)) {
			return VM.runInContext(code, this);
		}

		return eval(code);
	}

	/**
	 * Returns an object containing the values of all CSS properties of an element.
	 *
	 * @param element Element.
	 * @returns CSS style declaration.
	 */
	public getComputedStyle(element: HTMLElement): CSSStyleDeclaration {
		return new CSSStyleDeclaration(element._attributes, element);
	}

	/**
	 * Returns selection.
	 *
	 * @returns Selection.
	 */
	public getSelection(): Selection {
		return this.document.getSelection();
	}

	/**
	 * Scrolls to a particular set of coordinates.
	 *
	 * @param x X position or options object.
	 * @param y Y position.
	 */
	public scroll(x: { top?: number; left?: number; behavior?: string } | number, y?: number): void {
		if (typeof x === 'object') {
			if (x.behavior === 'smooth') {
				this.setTimeout(() => {
					if (x.top !== undefined) {
						(<number>this.document.documentElement.scrollTop) = x.top;
					}
					if (x.left !== undefined) {
						(<number>this.document.documentElement.scrollLeft) = x.left;
					}
				});
			} else {
				if (x.top !== undefined) {
					(<number>this.document.documentElement.scrollTop) = x.top;
				}
				if (x.left !== undefined) {
					(<number>this.document.documentElement.scrollLeft) = x.left;
				}
			}
		} else if (x !== undefined && y !== undefined) {
			(<number>this.document.documentElement.scrollLeft) = x;
			(<number>this.document.documentElement.scrollTop) = y;
		}
	}

	/**
	 * Scrolls to a particular set of coordinates.
	 *
	 * @param x X position or options object.
	 * @param y Y position.
	 */
	public scrollTo(
		x: { top?: number; left?: number; behavior?: string } | number,
		y?: number
	): void {
		this.scroll(x, y);
	}

	/**
	 * Returns a new MediaQueryList object that can then be used to determine if the document matches the media query string.
	 *
	 * @param mediaQueryString A string specifying the media query to parse into a MediaQueryList.
	 * @returns A new MediaQueryList.
	 */
	public matchMedia(mediaQueryString: string): MediaQueryList {
		const mediaQueryList = new MediaQueryList();
		mediaQueryList._media = mediaQueryString;
		return mediaQueryList;
	}

	/**
	 * Sets a timer which executes a function once the timer expires.
	 *
	 * @override
	 * @param callback Function to be executed.
	 * @param [delay=0] Delay in ms.
	 * @returns Timeout ID.
	 */
	public setTimeout(callback: () => void, delay = 0): NodeJS.Timeout {
		const id = this._setTimeout(() => {
			this.happyDOM.asyncTaskManager.endTimer(id);
			callback();
		}, delay);
		this.happyDOM.asyncTaskManager.startTimer(id);
		return id;
	}

	/**
	 * Cancels a timeout previously established by calling setTimeout().
	 *
	 * @override
	 * @param id ID of the timeout.
	 */
	public clearTimeout(id: NodeJS.Timeout): void {
		this._clearTimeout(id);
		this.happyDOM.asyncTaskManager.endTimer(id);
	}

	/**
	 * Calls a function with a fixed time delay between each call.
	 *
	 * @override
	 * @param callback Function to be executed.
	 * @param [delay=0] Delay in ms.
	 * @returns Interval ID.
	 */
	public setInterval(callback: () => void, delay = 0): NodeJS.Timeout {
		const id = this._setInterval(callback, delay);
		this.happyDOM.asyncTaskManager.startTimer(id);
		return id;
	}

	/**
	 * Cancels a timed repeating action which was previously established by a call to setInterval().
	 *
	 * @override
	 * @param id ID of the interval.
	 */
	public clearInterval(id: NodeJS.Timeout): void {
		this._clearInterval(id);
		this.happyDOM.asyncTaskManager.endTimer(id);
	}

	/**
	 * Mock animation frames with timeouts.
	 *
	 * @override
	 * @param callback Callback.
	 * @returns Timeout ID.
	 */
	public requestAnimationFrame(callback: (timestamp: number) => void): NodeJS.Timeout {
		return this.setTimeout(() => {
			callback(2);
		});
	}

	/**
	 * Mock animation frames with timeouts.
	 *
	 * @override
	 * @param id Timeout ID.
	 */
	public cancelAnimationFrame(id: NodeJS.Timeout): void {
		this.clearTimeout(id);
	}

	/**
	 * This method provides an easy, logical way to fetch resources asynchronously across the network.
	 *
	 * @override
	 * @param url URL.
	 * @param [init] Init.
	 * @returns Promise.
	 */
	public async fetch(url: string, init?: IRequestInit): Promise<IResponse> {
		return await FetchHandler.fetch(this.document, url, init);
	}

	/**
	 * Creates a Base64-encoded ASCII string from a binary string (i.e., a string in which each character in the string is treated as a byte of binary data).
	 *
	 * @see https://developer.mozilla.org/en-US/docs/Web/API/btoa
	 * @param data Binay data.
	 * @returns Base64-encoded string.
	 */
	public btoa(data: unknown): string {
		return Base64.btoa(data);
	}

	/**
	 * Decodes a string of data which has been encoded using Base64 encoding.
	 *
	 * @see https://developer.mozilla.org/en-US/docs/Web/API/atob
	 * @see https://infra.spec.whatwg.org/#forgiving-base64-encode.
	 * @see Https://html.spec.whatwg.org/multipage/webappapis.html#btoa.
	 * @param data Binay string.
	 * @returns An ASCII string containing decoded data from encodedData.
	 */
	public atob(data: unknown): string {
		return Base64.atob(data);
	}

	/**
	 * Setup of VM context.
	 */
	protected _setupVMContext(): void {
		if (!VM.isContext(this)) {
			VM.createContext(this);

			// Sets global properties from the VM to the Window object.
			// Otherwise "this.Array" will be undefined for example.
			VM.runInContext(VMGlobalPropertyScript, this);
		}
	}
}<|MERGE_RESOLUTION|>--- conflicted
+++ resolved
@@ -94,12 +94,9 @@
 import * as PerfHooks from 'perf_hooks';
 import VM from 'vm';
 import { Buffer } from 'buffer';
-<<<<<<< HEAD
-import { atob, btoa } from './WindowBase64';
 import XMLHttpRequest from '../xml-http-request/XMLHttpRequest';
 import XMLHttpRequestUpload from '../xml-http-request/XMLHttpRequestUpload';
 import { XMLHttpRequestEventTarget } from '../xml-http-request/XMLHttpRequestEventTarget';
-=======
 import Base64 from '../base64/Base64';
 import IDocument from '../nodes/document/IDocument';
 
@@ -107,7 +104,6 @@
 const ORIGINAL_CLEAR_TIMEOUT = clearTimeout;
 const ORIGINAL_SET_INTERVAL = setInterval;
 const ORIGINAL_CLEAR_INTERVAL = clearInterval;
->>>>>>> 117595ed
 
 /**
  * Browser window.
@@ -317,25 +313,10 @@
 	constructor() {
 		super();
 
-<<<<<<< HEAD
-		this.document = new HTMLDocument();
-		this.document.defaultView = this;
-		this.document._readyStateManager.whenComplete().then(() => {
-			this.dispatchEvent(new Event('load'));
-		});
-
-		XMLHttpRequest._defaultView = this;
-		DOMParser._ownerDocument = this.document;
-		FileReader._ownerDocument = this.document;
-		Image.ownerDocument = this.document;
-		Request._ownerDocument = this.document;
-		Response._ownerDocument = this.document;
-=======
 		this._setTimeout = ORIGINAL_SET_TIMEOUT;
 		this._clearTimeout = ORIGINAL_CLEAR_TIMEOUT;
 		this._setInterval = ORIGINAL_SET_INTERVAL;
 		this._clearInterval = ORIGINAL_CLEAR_INTERVAL;
->>>>>>> 117595ed
 
 		// Non-implemented event types
 		for (const eventType of NonImplementedEventTypes) {
@@ -365,6 +346,7 @@
 			}
 		}
 
+		XMLHttpRequest._defaultView = this;
 		HTMLDocument._defaultView = this;
 
 		const document = new HTMLDocument();
