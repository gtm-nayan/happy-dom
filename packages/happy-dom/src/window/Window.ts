--- conflicted
+++ resolved
@@ -87,11 +87,8 @@
 import PluginArray from '../navigator/PluginArray';
 import { URLSearchParams } from 'url';
 import FetchHandler from '../fetch/FetchHandler';
-<<<<<<< HEAD
 import Range from '../range/Range';
-=======
 import DOMRect from '../nodes/element/DOMRect';
->>>>>>> 8ece2905
 import VMGlobalPropertyScript from './VMGlobalPropertyScript';
 import * as PerfHooks from 'perf_hooks';
 import VM from 'vm';
@@ -198,11 +195,8 @@
 	public readonly Response: {
 		new (body?: NodeJS.ReadableStream | null, init?: IResponseInit): IResponse;
 	} = Response;
-<<<<<<< HEAD
 	public readonly Range = Range;
-=======
 	public readonly DOMRect: typeof DOMRect;
->>>>>>> 8ece2905
 
 	// Events
 	public onload: (event: Event) => void = null;
