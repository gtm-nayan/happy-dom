--- conflicted
+++ resolved
@@ -600,14 +600,9 @@
 
 		if (error) {
 			this._onError(error);
-<<<<<<< HEAD
-			return;
 		}
 
 		if (response) {
-=======
-		} else if (response) {
->>>>>>> 727ae15b
 			this._state.incommingMessage = {
 				statusCode: response.statusCode,
 				headers: response.headers
@@ -634,15 +629,9 @@
 				this._state.incommingMessage.statusCode === 303 ||
 				this._state.incommingMessage.statusCode === 307
 			) {
-<<<<<<< HEAD
-				const redirectUrl = RelativeURL.getAbsoluteURL(
-					this._ownerDocument.defaultView.location,
-					<string>this._state.incommingMessage.headers['location']
-=======
 				const redirectUrl = new URL(
-					this._state.incommingMessage.headers['location'],
+					<string>this._state.incommingMessage.headers['location'],
 					this._ownerDocument.defaultView.location
->>>>>>> 727ae15b
 				);
 				ssl = redirectUrl.protocol === 'https:';
 				this._settings.url = redirectUrl.href;
@@ -1023,12 +1012,9 @@
 	 *
 	 * @param headers Headers.
 	 */
-<<<<<<< HEAD
-	private _setCookies(headers: object | HTTP.IncomingHttpHeaders): void {
-		for (const cookie of [...(headers['set-cookie'] ?? []), ...(headers['set-cookie2'] ?? [])]) {
-			this._ownerDocument.defaultView.document._cookie.setCookiesString(cookie);
-=======
-	private _setCookies(headers: string[] | HTTP.IncomingHttpHeaders): void {
+	private _setCookies(
+		headers: { [name: string]: string | string[] } | HTTP.IncomingHttpHeaders
+	): void {
 		const originURL = new URL(this._settings.url, this._ownerDocument.defaultView.location);
 		for (const header of ['set-cookie', 'set-cookie2']) {
 			if (Array.isArray(headers[header])) {
@@ -1038,10 +1024,9 @@
 			} else if (headers[header]) {
 				this._ownerDocument.defaultView.document._cookie.addCookieString(
 					originURL,
-					headers[header]
+					<string>headers[header]
 				);
 			}
->>>>>>> 727ae15b
 		}
 	}
 
