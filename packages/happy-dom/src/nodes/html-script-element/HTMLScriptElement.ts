--- conflicted
+++ resolved
@@ -188,13 +188,8 @@
 
 		super._connectToNode(parentNode);
 
-<<<<<<< HEAD
-		if (isConnected !== isParentConnected && this._evaluateScript) {
+		if (isParentConnected && isConnected !== isParentConnected && this._evaluateScript) {
 			const src = this.getAttribute('src');
-=======
-		if (isParentConnected && isConnected !== isParentConnected && this._evaluateScript) {
-			const src = this.getAttributeNS(null, 'src');
->>>>>>> e1fb3ee8
 
 			if (src !== null) {
 				ScriptUtility.loadExternalScript(this);
