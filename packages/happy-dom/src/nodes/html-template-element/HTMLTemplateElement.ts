--- conflicted
+++ resolved
@@ -24,13 +24,7 @@
 	}
 
 	/**
-<<<<<<< HEAD
-	 * Sets inner HTML.
-	 *
-	 * @param html HTML.
-=======
 	 * @override
->>>>>>> 7667c0af
 	 */
 	public set innerHTML(html: string) {
 		for (const child of this.content.childNodes.slice()) {
@@ -40,29 +34,6 @@
 		for (const node of XMLParser.parse(this.ownerDocument, html).childNodes.slice()) {
 			this.content.appendChild(node);
 		}
-<<<<<<< HEAD
-	}
-
-	/**
-	 * Returns outer HTML.
-	 *
-	 * @returns HTML.
-	 */
-	public get outerHTML(): string {
-		return new XMLSerializer().serializeToString(this);
-	}
-
-	/**
-	 * Returns outer HTML.
-	 *
-	 * @param html HTML.
-	 */
-	public set outerHTML(_html: string) {
-		throw new DOMException(
-			`Failed to set the 'outerHTML' property on 'Element': This element has no parent node.`
-		);
-=======
->>>>>>> 7667c0af
 	}
 
 	/**
@@ -122,14 +93,7 @@
 	}
 
 	/**
-<<<<<<< HEAD
-	 * Append a child node to childNodes.
-	 *
-	 * @param  node Node to append.
-	 * @returns Appended node.
-=======
 	 * @override
->>>>>>> 7667c0af
 	 */
 	public appendChild(node: INode): INode {
 		return this.content.appendChild(node);
