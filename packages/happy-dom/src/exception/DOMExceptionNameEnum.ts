--- conflicted
+++ resolved
@@ -3,16 +3,12 @@
 	indexSizeError = 'IndexSizeError',
 	syntaxError = 'SyntaxError',
 	hierarchyRequestError = 'HierarchyRequestError',
-<<<<<<< HEAD
-	invalidCharacterError = 'InvalidCharacterError',
-	securityError = 'SecurityError',
-	networkError = 'NetworkError'
-=======
 	notSupportedError = 'NotSupportedError',
 	wrongDocumentError = 'WrongDocumentError',
 	invalidNodeTypeError = 'InvalidNodeTypeError',
 	invalidCharacterError = 'InvalidCharacterError',
-	notFoundError = 'NotFoundError'
->>>>>>> 117595ed
+	notFoundError = 'NotFoundError',
+	securityError = 'SecurityError',
+	networkError = 'NetworkError'
 }
 export default DOMExceptionNameEnum;