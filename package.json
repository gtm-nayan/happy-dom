{
	"name": "root",
	"private": true,
	"workspaces": [
		"packages/*"
	],
	"scripts": {
		"compile": "turbo run compile --cache-dir=.turbo",
		"watch": "turbo run watch --parallel",
		"lint": "turbo run lint --cache-dir=.turbo",
		"lint:fix": "turbo run lint:fix",
<<<<<<< HEAD
		"validate-commit-messages": "",
		"generate-release-notes": "node ./bin/generate-release-notes.js",
		"print-latest-version": "node ./bin/print-latest-version.js",
		"print-next-version": "node ./bin/print-next-version.js",
		"prepublishOnly": "npm run compile && npm run lint && npm test",
		"test": "turbo run test --cache-dir=.turbo",
		"test:watch": "turbo run test:watch --parallel",
		"version": "turbo version --yes",
		"publish": "turbo publish from-package --yes",
		"lerna-changed": "lerna changed"
=======
		"test": "turbo run test --cache-dir=.turbo",
		"test:watch": "turbo run test:watch --parallel"
>>>>>>> 96dd76a5
	},
	"devDependencies": {
		"@types/he": "^1.1.2",
		"@types/jest": "^29.4.0",
		"@types/node": "^15.6.0",
		"@typescript-eslint/eslint-plugin": "^5.16.0",
		"@typescript-eslint/parser": "^5.16.0",
		"chalk": "^4.1.0",
		"eslint": "^8.11.0",
		"eslint-config-prettier": "^8.5.0",
		"eslint-plugin-filenames": "^1.3.2",
		"eslint-plugin-import": "^2.25.4",
		"eslint-plugin-jest": "^26.1.2",
		"eslint-plugin-jsdoc": "^38.0.6",
		"eslint-plugin-json": "^3.1.0",
		"eslint-plugin-prettier": "^4.0.0",
		"husky": "2.3.0",
		"jest": "^29.4.0",
		"prettier": "^2.6.0",
		"semver": "^7.3.5",
		"ts-jest": "^29.0.5",
		"turbo": "^1.7.3",
		"typescript": "^4.6.2"
	},
	"engines": {
		"node": ">=12.13"
	}
}<|MERGE_RESOLUTION|>--- conflicted
+++ resolved
@@ -9,21 +9,8 @@
 		"watch": "turbo run watch --parallel",
 		"lint": "turbo run lint --cache-dir=.turbo",
 		"lint:fix": "turbo run lint:fix",
-<<<<<<< HEAD
-		"validate-commit-messages": "",
-		"generate-release-notes": "node ./bin/generate-release-notes.js",
-		"print-latest-version": "node ./bin/print-latest-version.js",
-		"print-next-version": "node ./bin/print-next-version.js",
-		"prepublishOnly": "npm run compile && npm run lint && npm test",
-		"test": "turbo run test --cache-dir=.turbo",
-		"test:watch": "turbo run test:watch --parallel",
-		"version": "turbo version --yes",
-		"publish": "turbo publish from-package --yes",
-		"lerna-changed": "lerna changed"
-=======
 		"test": "turbo run test --cache-dir=.turbo",
 		"test:watch": "turbo run test:watch --parallel"
->>>>>>> 96dd76a5
 	},
 	"devDependencies": {
 		"@types/he": "^1.1.2",
